#!/usr/bin/env python3
# encoding: utf-8

"""
The ARC Job module
"""

import csv
import datetime
import math
import os
import shutil

from arc.common import get_logger, calculate_dihedral_angle
from arc.exceptions import JobError, InputError
from arc.job.inputs import input_files
from arc.job.local import get_last_modified_time, submit_job, delete_job, execute_command, check_job_status, \
    rename_output
from arc.job.submit import submit_scripts
from arc.job.ssh import SSHClient
from arc.job.trsh import determine_ess_status, trsh_job_on_server
from arc.settings import arc_path, servers, submit_filename, t_max_format, input_filename, output_filename, \
    rotor_scan_resolution, levels_ess
from arc.species.converter import xyz_to_str, str_to_xyz, check_xyz_dict


logger = get_logger()


class Job(object):
    """
    ARC's Job class.

    Args:
        project (str): The project's name. Used for naming the directory.
        project_directory (str): The path to the project directory.
        ess_settings (dict): A dictionary of available ESS and a corresponding server list.
        species_name (str): The species/TS name. Used for naming the directory.
        xyz (dict): The xyz geometry. Used for the calculation.
        job_type (str): The job's type.
        level_of_theory (str): Level of theory, e.g. 'CBS-QB3', 'CCSD(T)-F12a/aug-cc-pVTZ', 'B3LYP/6-311++G(3df,3pd)'...
        multiplicity (int): The species multiplicity.
        charge (int, optional): The species net charge. Default is 0.
        conformer (int, optional): Conformer number if optimizing conformers.
        fine (bool, optional): Whether to use fine geometry optimization parameters.
        shift (str, optional): A string representation alpha- and beta-spin orbitals shifts (molpro only).
        software (str, optional): The electronic structure software to be used.
        is_ts (bool, optional): Whether this species represents a transition structure.
        scan (list, optional): A list representing atom labels for the dihedral scan
                              (e.g., "2 1 3 5" as a string or [2, 1, 3, 5] as a list of integers).
        pivots (list, optional): The rotor scan pivots, if the job type is scan. Not used directly in these methods,
                                 but used to identify the rotor.
        total_job_memory_gb (int, optional): The total job allocated memory in GB (14 by default).
        comments (str, optional): Job comments (archived, not used).
        trsh (str, optional): A troubleshooting keyword to be used in input files.
        scan_trsh (str, optional): A troubleshooting method for rotor scans.
        ess_trsh_methods (list, optional): A list of troubleshooting methods already tried out for ESS convergence.
        bath_gas (str, optional): A bath gas. Currently used in OneDMin to calc L-J parameters.
                                  Allowed values are He, Ne, Ar, Kr, H2, N2, O2
        initial_trsh (dict, optional): Troubleshooting methods to try by default. Keys are ESS software,
                                       values are trshs.
        job_num (int, optional): Used as the entry number in the database, as well as the job name on the server.
        job_server_name (str, optional): Job's name on the server (e.g., 'a103').
        job_name (str, optional): Job's name for internal usage (e.g., 'opt_a103').
        job_id (int, optional): The job's ID determined by the server.
        server (str, optional): Server's name.
        initial_time (datetime, optional): The date-time this job was initiated.
        occ (int, optional): The number of occupied orbitals (core + val) from a molpro CCSD sp calc.
        max_job_time (float, optional): The maximal allowed job time on the server in hours (can be fractional).
        scan_res (int, optional): The rotor scan resolution in degrees.
        checkfile (str, optional): The path to a previous Gaussian checkfile to be used in the current job.
        number_of_radicals (int, optional): The number of radicals (inputted by the user, ARC won't attempt to
                                            determine it). Defaults to None. Important, e.g., if a Species is a bi-rad
                                            singlet, in which case the job should be unrestricted with
                                            multiplicity = 1.
        conformers (str, optional): A path to the YAML file conformer coordinates for a Gromacs MD job.
        radius (float, optional): The species radius in Angstrom.
        directed_scans (list): Entries are lists of four-atom dihedral scan indices to constrain during a directed scan.
        directed_dihedrals (list): The dihedral angles of a directed scan job corresponding to ``directed_scans``.
        directed_scan_type (str): The type of the directed scan.
        rotor_index (int): The 0-indexed rotor number (key) in the species.rotors_dict dictionary.
        job_dict (dict, optional): A dictionary to create this object from (used when restarting ARC).
        testing (bool, optional): Whether the object is generated for testing purposes, True if it is.
        cpu_cores (int): The total number of cpu cores requested for a job.

    Attributes:
        project (str): The project's name. Used for naming the directory.
        ess_settings (dict): A dictionary of available ESS and a corresponding server list.
        species_name (str): The species/TS name. Used for naming the directory.
        charge (int): The species net charge. Default is 0.
        multiplicity (int): The species multiplicity.
        number_of_radicals (int): The number of radicals (inputted by the user, ARC won't attempt to determine it).
                                  Defaults to None. Important, e.g., if a Species is a bi-rad singlet, in which case
                                  the job should be unrestricted with multiplicity = 1.
        spin (int): The spin. automatically derived from the multiplicity.
        xyz (dict): The xyz geometry. Used for the calculation.
        radius (float): The species radius in Angstrom.
        n_atoms (int): The number of atoms in self.xyz.
        conformer (int): Conformer number if optimizing conformers.
        conformers (str): A path to the YAML file conformer coordinates for a Gromacs MD job.
        is_ts (bool): Whether this species represents a transition structure.
        level_of_theory (str): Level of theory, e.g. 'CBS-QB3', 'CCSD(T)-F12a/aug-cc-pVTZ', 'B3LYP/6-311++G(3df,3pd)'...
        job_type (str): The job's type.
        scan (list): A list representing atom labels for the dihedral scan (e.g., [2, 1, 3, 5]).
        pivots (list): The rotor scan pivots, if the job type is scan. Not used directly in these methods,
                       but used to identify the rotor.
        scan_res (int): The rotor scan resolution in degrees.
        software (str): The electronic structure software to be used.
        server_nodes (list): A list of nodes this job was submitted to (for troubleshooting).
        cpu_cores (int): The total number of cpu cores requested for a job.
                         ARC adopts the following naming system to describe computing hardware hierarchy
                         node > cpu > cpu_cores > cpu_threads
        input_file_memory (int): The memory ARC writes to job input files in appropriate formats per ESS.
                                 In software like Gaussian, this varible is total memory for all cpu cores.
                                 In software like Orca, this varible is memory per cpu core.
        submit_script_memory (int): The memory ARC writes to submit script in appropriate formats per cluster system.
                                    In system like Sun Grid Engine, this varible is total memory for all cpu cores.
                                    In system like Slurm, this varible is memory per cpu core.
                                    Notice that submit_script_memory > input_file_memory because additional memory is
                                    needed to execute a job on server properly
        total_job_memory_gb (int): The total memory ARC specifies for a job in GB.
        method (str): The calculation method (e.g., 'B3LYP', 'CCSD(T)', 'CBS-QB3'...).
        basis_set (str): The basis set (e.g., '6-311++G(d,p)', 'aug-cc-pVTZ'...).
        fine (bool): Whether to use fine geometry optimization parameters.
        shift (str): A string representation alpha- and beta-spin orbitals shifts (molpro only).
        comments (str): Job comments (archived, not used).
        initial_time (datetime): The date-time this job was initiated.
        final_time (datetime): The date-time this job was initiated.
        run_time (timedelta): Job execution time.
        job_status (list): The job's server and ESS statuses.
                           The job server status is in job.job_status[0] and can be either 'initializing' / 'running'
                           / 'errored' / 'done'. The job ESS status is in job.job_status[1] is a dictionary of
                           {'status': str, 'keywords': list, 'error': str, 'line': str}.
                           The values of 'status' can be either `initializing`, `running`, `errored`, `unconverged`,
                           or `done`. If the status is 'errored', then standardized error keywords, the error
                           description and the identified error line from the ESS log file will be given as well.
        job_server_name (str): Job's name on the server (e.g., 'a103').
        job_name (str): Job's name for internal usage (e.g., 'opt_a103').
        job_id (int): The job's ID determined by the server.
        job_num (int): Used as the entry number in the database, as well as the job name on the server.
        local_path (str): Local path to job's folder.
        local_path_to_output_file (str): The local path to the output.out file.
        local_path_to_orbitals_file (str): The local path to the orbitals.fchk file (only for orbitals jobs).
        local_path_to_check_file (str): The local path to the Gaussian check file of the current job (downloaded).
        local_path_to_lj_file (str): The local path to the lennard_jones data file (from OneDMin).
        checkfile (str): The path to a previous Gaussian checkfile to be used in the current job.
        remote_path (str): Remote path to job's folder.
        submit (str): The submit script. Created automatically.
        input (str): The input file. Created automatically.
        server (str): Server's name.
        trsh (str): A troubleshooting keyword to be used in input files.
        ess_trsh_methods (list): A list of troubleshooting methods already tried out for ESS convergence.
        initial_trsh (dict): Troubleshooting methods to try by default. Keys are ESS software, values are trshs.
        scan_trsh (str): A troubleshooting method for rotor scans.
        occ (int): The number of occupied orbitals (core + val) from a molpro CCSD sp calc.
        project_directory (str): The path to the project directory.
        max_job_time (float): The maximal allowed job time on the server in hours (can be fractional).
        bath_gas (str): A bath gas. Currently used in OneDMin to calc L-J parameters.
                        Allowed values are He, Ne, Ar, Kr, H2, N2, O2.
        directed_scans (list): Entries are lists of four-atom dihedral scan indices to constrain during a directed scan.
        directed_dihedrals (list): The dihedral angles of a directed scan job corresponding to ``directed_scans``.
        directed_scan_type (str): The type of the directed scan.
        rotor_index (int): The 0-indexed rotor number (key) in the species.rotors_dict dictionary.
    """
    def __init__(self, project='', ess_settings=None, species_name='', xyz=None, job_type='', level_of_theory='',
                 multiplicity=None, project_directory='', charge=0, conformer=-1, fine=False, shift='', software=None,
                 is_ts=False, scan=None, pivots=None, total_job_memory_gb=14, comments='', trsh='', scan_trsh='',
                 job_dict=None, ess_trsh_methods=None, bath_gas=None, initial_trsh=None, job_num=None,
                 job_server_name=None, job_name=None, job_id=None, server=None, initial_time=None, occ=None,
                 max_job_time=120, scan_res=None, checkfile=None, number_of_radicals=None, conformers=None, radius=None,
                 directed_scan_type=None, directed_scans=None, directed_dihedrals=None, rotor_index=None, testing=False,
                 cpu_cores=None):
        if job_dict is not None:
            self.from_dict(job_dict)
        else:
            if not project:
                raise InputError('project must be specified')
            if not species_name:
                raise InputError('species_name must be specified')
            if not job_type:
                raise InputError('job_type must be specified')
            if not level_of_theory:
                raise InputError('level_of_theory must be specified')
            if ess_settings is None:
                raise InputError('ess_settings must be specified')
            if multiplicity is None:
                raise InputError('multiplicity must be specified')
            self.project = project
            self.project_directory = project_directory
            self.species_name = species_name
            self.initial_time = initial_time
            self.final_time = None
            self.run_time = None
            self.ess_settings = ess_settings
            self.job_num = job_num if job_num is not None else -1
            self.charge = charge
            self.multiplicity = multiplicity
            self.number_of_radicals = number_of_radicals
            self.xyz = check_xyz_dict(xyz)
            self.radius = radius
            self.directed_scan_type = directed_scan_type
            self.rotor_index = rotor_index
            self.directed_scans = directed_scans
            self.directed_dihedrals = directed_dihedrals
            self.conformer = conformer
            self.conformers = conformers
            self.is_ts = is_ts
            self.ess_trsh_methods = ess_trsh_methods if ess_trsh_methods is not None else list()
            self.trsh = trsh
            self.initial_trsh = initial_trsh if initial_trsh is not None else dict()
            self.scan_trsh = scan_trsh
            self.scan_res = scan_res if scan_res is not None else rotor_scan_resolution
            self.scan = scan
            self.pivots = pivots if pivots is not None else list()
            self.max_job_time = max_job_time
            self.bath_gas = bath_gas
            self.testing = testing
            self.fine = fine
            self.shift = shift
            self.occ = occ
            self.job_status = ['initializing', {'status': 'initializing', 'keywords': list(), 'error': '', 'line': ''}]
            self.job_id = job_id if job_id is not None else 0
            self.comments = comments
            self.checkfile = checkfile
            self.server_nodes = list()
            self.job_type = job_type
            self.job_server_name = job_server_name
            self.job_name = job_name
            self.level_of_theory = level_of_theory.lower()
            self.server = server
            self.software = software
            self.cpu_cores = cpu_cores
            self.total_job_memory_gb = total_job_memory_gb
        # allowed job types:
        job_types = ['conformer', 'opt', 'freq', 'optfreq', 'sp', 'composite', 'bde', 'scan', 'directed_scan',
                     'gsm', 'irc', 'ts_guess', 'orbitals', 'onedmin', 'ff_param_fit', 'gromacs']
        if self.job_type not in job_types:
            raise ValueError('Job type {0} not understood. Must be one of the following:\n{1}'.format(
                self.job_type, job_types))
        if self.xyz is None and not self.job_type == 'gromacs':
            raise InputError('{0} Job of species {1} got None for xyz'.format(self.job_type, self.species_name))
        if self.job_type == 'gromacs' and self.conformers is None:
            raise InputError('{0} Job of species {1} got None for conformers'.format(self.job_type, self.species_name))
        if self.job_type == 'directed_scan' and (self.directed_dihedrals is None or self.directed_scans is None
                                                 or self.directed_scan_type is None):
            raise InputError('Must have the directed_dihedrals, directed_scans, and directed_scan_type attributes '
                             'for a directed scan job. Got {0}, {1}, {2}, respectively.'.format(
                              self.directed_dihedrals, self.directed_scans, self.directed_scan_type))
        if self.job_type == 'directed_scan' and self.rotor_index is None:
            raise InputError('Must have the rotor_index argument for a directed scan job.')

        if self.job_num < 0:
            self._set_job_number()
        self.job_server_name = self.job_server_name if self.job_server_name is not None else 'a' + str(self.job_num)
        self.job_name = self.job_name if self.job_name is not None else self.job_type + '_' + self.job_server_name

        # determine the level of theory and software to use:
        self.method, self.basis_set = '', ''
        if '/' in self.level_of_theory:
            splits = self.level_of_theory.split('/')
            self.method = splits[0]
            self.basis_set = '/'.join(splits[1:])  # there are two '/' symbols in a ff_param_fit job's l.o.t, keep both
        else:  # this is a composite job
            self.method, self.basis_set = self.level_of_theory, ''

        if self.software is not None:
            self.software = self.software.lower()
        else:
            self.deduce_software()
        if self.server is None:  # might have been set in from_dict()
            self.server = server if server is not None else self.ess_settings[self.software][0]

        self.spin = self.multiplicity - 1
        self.n_atoms = len(self.xyz['symbols']) if self.xyz is not None else None
        self.submit = ''
        self.input = ''
        self.submit_script_memory = None
        self.input_file_memory = None
        self.set_cpu_and_mem()
        self.determine_run_time()

        self.set_file_paths()

        if job_num is None:
            # this checks job_num and not self.job_num on purpose
            # if job_num was given, then don't save as initiated jobs, this is a restarted job
            self._write_initiated_job_to_csv_file()

    def as_dict(self):
        """
        A helper function for dumping this object as a dictionary in a YAML file for restarting ARC.
        """
        job_dict = dict()
        job_dict['project'] = self.project
        job_dict['project_directory'] = self.project_directory
        job_dict['species_name'] = self.species_name
        job_dict['ess_settings'] = self.ess_settings
        job_dict['max_job_time'] = self.max_job_time
        job_dict['job_num'] = self.job_num
        job_dict['server'] = self.server
        job_dict['job_type'] = self.job_type
        job_dict['job_server_name'] = self.job_server_name
        job_dict['job_name'] = self.job_name
        job_dict['level_of_theory'] = self.level_of_theory
        job_dict['xyz'] = xyz_to_str(self.xyz)
        job_dict['fine'] = self.fine
        job_dict['job_status'] = self.job_status
        job_dict['cpu_cores'] = self.cpu_cores
        job_dict['total_job_memory_gb'] = self.total_job_memory_gb
        job_dict['job_id'] = self.job_id
        job_dict['scan_res'] = self.scan_res
        job_dict['is_ts'] = self.is_ts
        job_dict['multiplicity'] = self.multiplicity
        if self.initial_time is not None:
            job_dict['initial_time'] = self.initial_time.strftime('%Y-%m-%d %H:%M:%S')
        if self.final_time is not None:
            job_dict['final_time'] = self.final_time.strftime('%Y-%m-%d %H:%M:%S')
        if self.server_nodes:
            job_dict['server_nodes'] = self.server_nodes
        if self.number_of_radicals is not None:
            job_dict['number_of_radicals'] = self.number_of_radicals
        if self.ess_trsh_methods:
            job_dict['ess_trsh_methods'] = self.ess_trsh_methods
        if self.trsh:
            job_dict['trsh'] = self.trsh
        if self.initial_trsh:
            job_dict['initial_trsh'] = self.initial_trsh
        if self.shift:
            job_dict['shift'] = self.shift
        if self.software is not None:
            job_dict['software'] = self.software
        if self.occ is not None:
            job_dict['occ'] = self.occ
        if self.conformer >= 0:
            job_dict['conformer'] = self.conformer
        if self.comments:
            job_dict['comments'] = self.comments
        if self.scan is not None:
            job_dict['scan'] = self.scan
        if self.pivots:
            job_dict['pivots'] = self.pivots
        if self.scan_trsh:
            job_dict['scan_trsh'] = self.scan_trsh
        if self.directed_dihedrals is not None:
            job_dict['directed_dihedrals'] = ['{0:.2f}'.format(dihedral) for dihedral in self.directed_dihedrals]
        if self.directed_scans is not None:
            job_dict['directed_scans'] = self.directed_scans
        if self.directed_scan_type is not None:
            job_dict['directed_scan_type'] = self.directed_scan_type
        if self.rotor_index is not None:
            job_dict['rotor_index'] = self.rotor_index
        if self.bath_gas is not None:
            job_dict['bath_gas'] = self.bath_gas
        if self.checkfile is not None:
            job_dict['checkfile'] = self.checkfile
        if self.conformers is not None:
            job_dict['conformers'] = self.conformers
        if self.radius is not None:
            job_dict['radius'] = self.radius
        return job_dict

    def from_dict(self, job_dict):
        """
        A helper function for loading this object from a dictionary in a YAML file for restarting ARC
        """
        # mandatory attributes:
        self.project = job_dict['project']
        self.project_directory = job_dict['project_directory']
        self.initial_time = datetime.datetime.strptime(job_dict['initial_time'], '%Y-%m-%d %H:%M:%S') \
            if 'initial_time' in job_dict else None
        self.final_time = datetime.datetime.strptime(job_dict['final_time'], '%Y-%m-%d %H:%M:%S') \
            if 'final_time' in job_dict else None
        self.ess_settings = job_dict['ess_settings']
        self.species_name = job_dict['species_name']
        self.job_type = job_dict['job_type']
        self.level_of_theory = job_dict['level_of_theory'].lower()
        self.multiplicity = job_dict['multiplicity']
        # optional attributes:
        self.xyz = str_to_xyz(job_dict['xyz']) if 'xyz' in job_dict else None
        self.server_nodes = job_dict['server_nodes'] if 'server_nodes' in job_dict else list()
        self.job_status = job_dict['job_status'] if 'job_status' in job_dict \
            else ['initializing', {'status': 'initializing', 'keywords': list(), 'error': '', 'line': ''}]
        self.charge = job_dict['charge'] if 'charge' in job_dict else 0
        self.conformer = job_dict['conformer'] if 'conformer' in job_dict else -1
        self.fine = job_dict['fine'] if 'fine' in job_dict else False
        self.shift = job_dict['shift'] if 'shift' in job_dict else ''
        self.software = job_dict['software'] if 'software' in job_dict else None
        self.is_ts = job_dict['is_ts'] if 'is_ts' in job_dict else False
        self.scan = job_dict['scan'] if 'scan' in job_dict else None
        self.pivots = job_dict['pivots'] if 'pivots' in job_dict else list()
        self.total_job_memory_gb = job_dict['total_job_memory_gb'] if 'total_job_memory_gb' in job_dict else 14
        self.cpu_cores = job_dict['cpu_cores'] if 'cpu_cores' in job_dict else None
        self.comments = job_dict['comments'] if 'comments' in job_dict else ''
        self.trsh = job_dict['trsh'] if 'trsh' in job_dict else ''
        self.scan_trsh = job_dict['scan_trsh'] if 'scan_trsh' in job_dict else ''
        self.initial_trsh = job_dict['initial_trsh'] if 'initial_trsh' in job_dict else dict()
        self.ess_trsh_methods = job_dict['ess_trsh_methods'] if 'ess_trsh_methods' in job_dict else list()
        self.bath_gas = job_dict['bath_gas'] if 'bath_gas' in job_dict else None
        self.job_num = job_dict['job_num'] if 'job_num' in job_dict else -1
        self.job_server_name = job_dict['job_server_name'] if 'job_server_name' in job_dict else None
        self.job_name = job_dict['job_name'] if 'job_name' in job_dict else None
        self.job_id = job_dict['job_id'] if 'job_id' in job_dict else 0
        self.server = job_dict['server'] if 'server' in job_dict else None
        self.occ = job_dict['occ'] if 'occ' in job_dict else None
        self.max_job_time = job_dict['max_job_time'] if 'max_job_time' in job_dict else 120
        self.scan_res = job_dict['scan_res'] if 'scan_res' in job_dict else rotor_scan_resolution
        self.checkfile = job_dict['checkfile'] if 'checkfile' in job_dict else None
        self.number_of_radicals = job_dict['number_of_radicals'] if 'number_of_radicals' in job_dict else None
        self.conformers = job_dict['conformers'] if 'conformers' in job_dict else None
        self.radius = job_dict['radius'] if 'radius' in job_dict else None
        self.directed_dihedrals = [float(dihedral) for dihedral in job_dict['directed_dihedrals']] \
            if 'directed_dihedrals' in job_dict else None
        self.directed_scans = job_dict['directed_scans'] if 'directed_scans' in job_dict else None
        self.directed_scan_type = job_dict['directed_scan_type'] if 'directed_scan_type' in job_dict else None
        self.rotor_index = job_dict['rotor_index'] if 'rotor_index' in job_dict else None

    def _set_job_number(self):
        """
        Used as the entry number in the database, as well as the job name on the server.
        """
        csv_path = os.path.join(arc_path, 'initiated_jobs.csv')
        if not os.path.isfile(csv_path):
            # check file, make index file and write headers if file doesn't exists
            with open(csv_path, 'w') as f:
                writer = csv.writer(f, dialect='excel')
                row = ['job_num', 'project', 'species_name', 'conformer', 'is_ts', 'charge', 'multiplicity', 'job_type',
                       'job_name', 'job_id', 'server', 'software', 'memory', 'method', 'basis_set', 'comments']
                writer.writerow(row)
        with open(csv_path, 'r') as f:
            reader = csv.reader(f, dialect='excel')
            job_num = 0
            for _ in reader:
                job_num += 1
                if job_num == 100000:
                    job_num = 0
            self.job_num = job_num

    def _write_initiated_job_to_csv_file(self):
        """
        Write an initiated ARCJob into the initiated_jobs.csv file.
        """
        csv_path = os.path.join(arc_path, 'initiated_jobs.csv')
        if self.conformer < 0:  # this is not a conformer search job
            conformer = '-'
        else:
            conformer = str(self.conformer)
        with open(csv_path, 'a') as f:
            writer = csv.writer(f, dialect='excel')
            row = [self.job_num, self.project, self.species_name, conformer, self.is_ts, self.charge,
                   self.multiplicity, self.job_type, self.job_name, self.job_id, self.server, self.software,
                   self.total_job_memory_gb, self.method, self.basis_set, self.comments]
            writer.writerow(row)

    def write_completed_job_to_csv_file(self):
        """
        Write a completed ARCJob into the completed_jobs.csv file.
        """
        if self.job_status[0] != 'done' or self.job_status[1]['status'] != 'done':
            self.determine_job_status()
        csv_path = os.path.join(arc_path, 'completed_jobs.csv')
        if not os.path.isfile(csv_path):
            # check file, make index file and write headers if file doesn't exists
            with open(csv_path, 'w') as f:
                writer = csv.writer(f, dialect='excel')
                row = ['job_num', 'project', 'species_name', 'conformer', 'is_ts', 'charge', 'multiplicity', 'job_type',
                       'job_name', 'job_id', 'server', 'software', 'memory', 'method', 'basis_set', 'initial_time',
                       'final_time', 'run_time', 'job_status_(server)', 'job_status_(ESS)',
                       'ESS troubleshooting methods used', 'comments']
                writer.writerow(row)
        csv_path = os.path.join(arc_path, 'completed_jobs.csv')
        if self.conformer < 0:  # this is not a conformer search job
            conformer = '-'
        else:
            conformer = str(self.conformer)
        with open(csv_path, 'a') as f:
            writer = csv.writer(f, dialect='excel')
            job_type = self.job_type
            if self.fine:
                job_type += ' (fine)'
            row = [self.job_num, self.project, self.species_name, conformer, self.is_ts, self.charge,
                   self.multiplicity, job_type, self.job_name, self.job_id, self.server, self.software,
                   self.total_job_memory_gb, self.method, self.basis_set, self.initial_time, self.final_time, self.run_time,
                   self.job_status[0], self.job_status[1]['status'], self.ess_trsh_methods, self.comments]
            writer.writerow(row)

    def format_max_job_time(self, time_format):
        """
        Convert the max_job_time attribute into the format supported by the server submission script

        Args:
            time_format (str): Either 'days' (e.g., 5-0:00:00) or 'hours' (e.g., 120:00:00)

        Returns:
            str: The formatted maximum job time string
        """
        t_delta = datetime.timedelta(hours=self.max_job_time)
        if time_format == 'days':
            # e.g., 5-0:00:00
            t_max = '{0}-{1}'.format(t_delta.days, str(datetime.timedelta(seconds=t_delta.seconds)))
        elif time_format == 'hours':
            # e.g., 120:00:00
            h, s = divmod(t_delta.seconds, 3600)
            h += t_delta.days * 24
            t_max = '{0}:{1}'.format(h, ':'.join(str(datetime.timedelta(seconds=s)).split(':')[1:]))
        else:
            raise JobError('Could not determine format for maximal job time.\n Format is determined by {0}, but '
                           'got {1} for {2}'.format(t_max_format, servers[self.server]['cluster_soft'], self.server))

        return t_max

    def write_submit_script(self):
        """
        Write the Job's submit script.
        """
        un = servers[self.server]['un']  # user name
        size = int(self.radius * 4) if self.radius is not None else None
        if self.max_job_time > 9999 or self.max_job_time <= 0:
            logger.debug('Setting max_job_time to 120 hours')
            self.max_job_time = 120
        t_max = self.format_max_job_time(time_format=t_max_format[servers[self.server]['cluster_soft']])
        architecture = ''
        if self.server.lower() == 'pharos':
            # here we're hard-coding ARC for Pharos, a Green Group server
            # If your server has different node architectures, implement something similar
            if self.cpu_cores <= 8:
                architecture = '\n#$ -l harpertown'
            else:
                architecture = '\n#$ -l magnycours'
        try:
            self.submit = submit_scripts[self.server][self.software.lower()].format(
                name=self.job_server_name, un=un, t_max=t_max, memory=int(self.submit_script_memory), cpus=self.cpu_cores,
                architecture=architecture, size=size)
        except KeyError:
            submit_scripts_for_printing = dict()
            for server, values in submit_scripts.items():
                submit_scripts_for_printing[server] = list()
                for software in values.keys():
                    submit_scripts_for_printing[server].append(software)
            logger.error('Could not find submit script for server {0} and software {1}. Make sure your submit scripts '
                         '(in arc/job/submit.py) are updated with the servers and software defined in arc/settings.py\n'
                         'Alternatively, It is possible that you defined parameters in curly braces (e.g., {{PARAM}}) '
                         'in your submit script/s. To avoid error, replace them with double curly braces (e.g., '
                         '{{{{PARAM}}}} instead of {{PARAM}}.\nIdentified the following submit scripts:\n{2}'.format(
                          self.server, self.software.lower(), submit_scripts_for_printing))
            raise
        if not os.path.isdir(self.local_path):
            os.makedirs(self.local_path)
        with open(os.path.join(self.local_path, submit_filename[servers[self.server]['cluster_soft']]), 'w') as f:
            f.write(self.submit)
        if self.server != 'local' and not self.testing:
            self._upload_submit_file()

    def write_input_file(self):
        """
        Write a software-specific, job-specific input file.
        Save the file locally and also upload it to the server.
        """
        if self.initial_trsh and not self.trsh:
            # use the default trshs defined by the user in the initial_trsh dictionary
            if self.software in self.initial_trsh:
                self.trsh = self.initial_trsh[self.software]

        self.input = input_files.get(self.software, None)

        slash, scan_string, constraint = '', '', ''
        if self.software == 'gaussian' and '/' in self.level_of_theory:
            slash = '/'

        if (self.multiplicity > 1 and '/' in self.level_of_theory) \
                or (self.number_of_radicals is not None and self.number_of_radicals > 1):
            # don't add 'u' to composite jobs. Do add 'u' for bi-rad singlets if `number_of_radicals` > 1
            if self.number_of_radicals is not None and self.number_of_radicals > 1:
                logger.info('Using an unrestricted method for species {0} which has {1} radicals and '
                            'multiplicity {2}'.format(self.species_name, self.number_of_radicals, self.multiplicity))
            if self.software == 'qchem':
                restricted = 'True'  # In QChem this attribute is "unrestricted"
            else:
                restricted = 'u'
        else:
            if self.software == 'qchem':
                restricted = 'False'  # In QChem this attribute is "unrestricted"
            else:
                restricted = ''

        job_type_1, job_type_2, fine = '', '', ''

        # 'vdz' troubleshooting in molpro:
        if self.software == 'molpro' and self.trsh == 'vdz':
            self.trsh = ''
            self.input = """***,name
memory,{memory},m;
geometry={{angstrom;
{xyz}
}}

basis=cc-pVDZ
int;
{{hf;{shift}
maxit,1000;
wf,spin={spin},charge={charge};}}

{restricted}{method};
{job_type_1}
{job_type_2}
---;"""

        if self.job_type in ['conformer', 'opt']:
            if self.software == 'gaussian':
                if self.is_ts:
                    job_type_1 = 'opt=(ts, calcfc, noeigentest, maxstep=5)'
                else:
                    job_type_1 = 'opt'
                if self.fine:
                    # Note that the Acc2E argument is not available in Gaussian03
                    fine = 'scf=(tight, direct) integral=(grid=ultrafine, Acc2E=12)'
                    if self.is_ts:
                        job_type_1 = 'opt=(ts, calcfc, noeigentest, tight, maxstep=5)'
                    else:
                        job_type_1 = 'opt=(tight)'
                if self.checkfile is not None:
                    job_type_1 += ' guess=read'
                else:
                    job_type_1 += ' guess=mix'
            elif self.software == 'qchem':
                if self.is_ts:
                    job_type_1 = 'ts'
                else:
                    job_type_1 = 'opt'
                if self.fine:
                    fine = '\n   GEOM_OPT_TOL_GRADIENT 15\n   GEOM_OPT_TOL_DISPLACEMENT 60\n   GEOM_OPT_TOL_ENERGY 5'
                    if 'b' in self.level_of_theory:
                        # Try to capture DFT levels (containing the letter 'b'?), and det a fine DFT grid
                        # See 4.4.5.2 Standard Quadrature Grids, S in
                        # http://www.q-chem.com/qchem-website/manual/qchem50_manual/sect-DFT.html
                        fine += '\n   XC_GRID 3'
            elif self.software == 'molpro':
                if self.is_ts:
                    job_type_1 = "\noptg, root=2, method=qsd, readhess, savexyz='geometry.xyz'"
                else:
                    job_type_1 = "\noptg, savexyz='geometry.xyz'"

        elif self.job_type == 'orbitals' and self.software == 'qchem':
            if self.is_ts:
                job_type_1 = 'ts'
            else:
                job_type_1 = 'opt'
            if 'PRINT_ORBITALS' not in self.trsh:
                self.trsh += '\n   NBO           TRUE\n   RUN_NBO6      TRUE\n   ' \
                             'PRINT_ORBITALS  TRUE\n   GUI           2'

        elif self.job_type == 'ff_param_fit' and self.software == 'gaussian':
            job_type_1, job_type_2 = 'opt', 'freq'
            self.input += """

--Link1--
%chk=check.chk
%mem={memory}mb
%NProcShared={cpus}

# HF/6-31G(d) SCF=Tight Pop=MK IOp(6/33=2,6/41=10,6/42=17) scf(maxcyc=500) guess=read geom=check Maxdisk=2GB

name

{charge} {multiplicity}


"""

        elif self.job_type == 'freq':
            if self.software == 'gaussian':
                job_type_2 = 'freq iop(7/33=1) scf=(tight, direct) integral=(grid=ultrafine, Acc2E=12)'
                if self.checkfile is not None:
                    job_type_1 += ' guess=read'
                else:
                    job_type_1 += ' guess=mix'
            elif self.software == 'qchem':
                job_type_1 = 'freq'
            elif self.software == 'molpro':
                job_type_1 = '\n{frequencies;\nthermo;\nprint,HESSIAN,thermo;}'

        elif self.job_type == 'optfreq':
            if self.software == 'gaussian':
                if self.is_ts:
                    job_type_1 = 'opt=(ts, calcfc, noeigentest, maxstep=5)'
                else:
                    job_type_1 = 'opt=(calcfc, noeigentest)'
                job_type_2 = 'freq iop(7/33=1)'
                if self.fine:
                    fine = 'scf=(tight, direct) integral=(grid=ultrafine, Acc2E=12)'
                    if self.is_ts:
                        job_type_1 = 'opt=(ts, calcfc, noeigentest, tight, maxstep=5)'
                    else:
                        job_type_1 = 'opt=(calcfc, noeigentest, tight)'
                if self.checkfile is not None:
                    job_type_1 += ' guess=read'
                else:
                    job_type_1 += ' guess=mix'
            elif self.software == 'qchem':
                self.input += """@@@

$molecule
   read
$end

$rem
   JOBTYPE       {job_type_2}
   METHOD        {method}
   UNRESTRICTED  {restricted}
   BASIS         {basis}
   SCF_GUESS     read
$end

"""
                if self.is_ts:
                    job_type_1 = 'ts'
                else:
                    job_type_1 = 'opt'
                job_type_2 = 'freq'
                if self.fine:
                    fine = '\n   GEOM_OPT_TOL_GRADIENT 15\n   GEOM_OPT_TOL_DISPLACEMENT 60\n   GEOM_OPT_TOL_ENERGY 5'
            elif self.software == 'molpro':
                if self.is_ts:
                    job_type_1 = "\noptg,root=2,method=qsd,readhess,savexyz='geometry.xyz'"
                else:
                    job_type_1 = "\noptg,savexyz='geometry.xyz"
                job_type_2 = '\n{frequencies;\nthermo;\nprint,HESSIAN,thermo;}'

        if self.job_type == 'sp':
            if self.software == 'gaussian':
                job_type_1 = 'scf=(tight, direct) integral=(grid=ultrafine, Acc2E=12)'
                if self.checkfile is not None:
                    job_type_1 += ' guess=read'
                else:
                    job_type_1 += ' guess=mix'
            elif self.software == 'qchem':
                job_type_1 = 'sp'
            elif self.software == 'molpro':
                pass

        if self.job_type == 'composite':
            if self.software == 'gaussian':
                if self.fine:
                    fine = 'scf=(tight, direct) integral=(grid=ultrafine, Acc2E=12)'
                if self.is_ts:
                    job_type_1 = 'opt=(ts, calcfc, noeigentest, tight, maxstep=5)'
                else:
                    if self.level_of_theory in ['rocbs-qb3']:
                        # No analytic 2nd derivatives (FC) for these methods
                        job_type_1 = 'opt=(noeigentest, tight)'
                    else:
                        job_type_1 = 'opt=(calcfc, noeigentest, tight)'
                if self.checkfile is not None:
                    job_type_1 += ' guess=read'
                else:
                    job_type_1 += ' guess=mix'
            else:
                raise JobError('Currently composite methods are only supported in gaussian')

        if self.job_type == 'scan':
            if divmod(360, self.scan_res)[1]:
                raise JobError(f'Scan job got an illegal rotor scan resolution of {self.scan_res}')
            if self.scan is not None and self.scan:
                scans = [' '.join([str(num) for num in self.scan])]
            elif self.directed_scans is not None:
                scans = list()
                for directed_scan in self.directed_scans:
                    scans.append(' '.join([str(num) for num in directed_scan]))
            else:
                raise JobError(f'A scan job must either get a `scan` or a `directed_scans` argument.\n'
                               f'Got neither for job {self.job_name} of {self.species_name}.')
            if self.software == 'gaussian':
<<<<<<< HEAD
                if self.is_ts:
                    job_type_1 = 'opt=(ts, modredundant, calcfc, noeigentest, maxStep=5) scf=(tight, direct) ' \
                                 'integral=(grid=ultrafine, Acc2E=12)'
                else:
                    job_type_1 = 'opt=(modredundant) ' \
                                 'integral=(grid=ultrafine, Acc2E=12)'
=======
                ts = 'ts, ' if self.is_ts else ''
                job_type_1 = f'opt=({ts}modredundant, calcfc, noeigentest, maxStep=5) scf=(tight, direct) ' \
                             f'integral=(grid=ultrafine, Acc2E=12)'
>>>>>>> fcbb22fb
                if self.checkfile is not None:
                    job_type_1 += ' guess=read'
                else:
                    job_type_1 += ' guess=mix'
<<<<<<< HEAD
                scan_string = 'D {scan} S {steps} {increment:.1f}'.format(scan=scan,
                                                                          steps=str(int(360 / abs(self.scan_res))),
                                                                          increment=float(self.scan_res))
=======
                scan_string = ''
                for scan in scans:
                    scan_string += f'D {scan} S {int(360 / self.scan_res)} {self.scan_res:.1f}\n'
>>>>>>> fcbb22fb
            elif self.software == 'qchem':
                if self.is_ts:
                    job_type_1 = 'ts'
                else:
                    job_type_1 = 'opt'
                dihedral1 = int(calculate_dihedral_angle(coords=self.xyz['coords'], torsion=self.scan))
                scan_string = '\n$scan\n'
                for scan in scans:
                    scan_string += f'tors {scan} {dihedral1} {dihedral1 + 360.0} {self.scan_res}\n'
                scan_string += '$end'
            else:
                raise JobError(f'Currently rotor scan is only supported in Gaussian and QChem. Got: {self.software} '
                               f'using the {self.method + "/" + self.basis_set} level of theory')

        elif self.job_type == 'directed_scan':
            # this is either a constrained opt job or an sp job (depends on self.directed_scan_type).
            # If opt, the dihedrals in self.directed_dihedral are constrained.
            if self.software == 'gaussian':
                if 'sp' in self.directed_scan_type:
                    job_type_1 = 'scf=(tight, direct) integral=(grid=ultrafine, Acc2E=12)'
                else:
                    if self.is_ts:
                        job_type_1 = 'opt=(ts, modredundant, calcfc, noeigentest, maxStep=5) scf=(tight, direct)' \
                                     ' integral=(grid=ultrafine, Acc2E=12)'
                    else:
                        job_type_1 = 'opt=(modredundant, calcfc, noeigentest, maxStep=5) scf=(tight, direct)' \
                                     ' integral=(grid=ultrafine, Acc2E=12)'
                    for directed_scan, directed_dihedral in zip(self.directed_scans, self.directed_dihedrals):
                        scan_atoms = ' '.join([str(num) for num in directed_scan])
                        scan_string += 'D {scan} ={dihedral} B\nD {scan} F\n'.format(
                            scan=scan_atoms, dihedral='{0:.2f}'.format(directed_dihedral))
                if self.checkfile is not None:
                    job_type_1 += ' guess=read'
                else:
                    job_type_1 += ' guess=mix'
            elif self.software == 'qchem':
                # following https://manual.q-chem.com/5.2/Ch10.S3.SS4.html
                if 'sp' in self.directed_scan_type:
                    job_type_1 = 'sp'
                else:
                    if self.is_ts:
                        job_type_1 = 'ts'
                    else:
                        job_type_1 = 'opt'
                    constraint = '\n    CONSTRAINT\n'
                    for directed_scan, directed_dihedral in zip(self.directed_scans, self.directed_dihedrals):
                        scan_atoms = ' '.join([str(num) for num in directed_scan])
                        constraint += '        tors {scan} {dihedral}\n'.format(
                            scan=scan_atoms, dihedral='{0:.2f}'.format(directed_dihedral))
                    constraint += '    ENDCONSTRAINT\n'
            else:
                raise ValueError('Currently directed rotor scans are only supported in Gaussian and QChem. '
                                 'Got: {0} using the {1} level of theory'.format(
                                  self.software, self.method + '/' + self.basis_set))

        if self.software == 'gaussian' and not self.trsh:
            if self.level_of_theory[:2] == 'ro':
                self.trsh = 'use=L506'
            else:
                # xqc will do qc (quadratic convergence) if the job fails w/o it, so use by default
                self.trsh = 'scf=xqc'

        if self.job_type == 'irc':  # TODO
            if self.fine:
                # Note that the Acc2E argument is not available in Gaussian03
                fine = 'scf=(direct) integral=(grid=ultrafine, Acc2E=12)'
            job_type_1 = 'irc=(CalcAll,forward,maxpoints=50,stepsize=7)'  # also run reverse; trsh: stepsize=20
            if self.checkfile is not None:
                job_type_1 += ' guess=read'
            else:
                job_type_1 += ' guess=mix'

        if self.job_type == 'gsm':  # TODO
            pass

        if 'mrci' in self.method:
            if self.software != 'molpro':
                raise JobError('Can only run MRCI on Molpro, not {0}'.format(self.software))
            if self.occ > 16:
                raise JobError('Will not execute an MRCI calculation with more than 16 occupied orbitals.'
                               'Selective occ, closed, core, frozen keyword still not implemented.')
            else:
                try:
                    self.input = input_files['mrci'].format(memory=self.input_file_memory, xyz=xyz_to_str(self.xyz),
                                                            basis=self.basis_set, spin=self.spin, charge=self.charge,
                                                            trsh=self.trsh)
                except KeyError:
                    logger.error('Could not interpret all input file keys in\n{0}'.format(self.input))
                    raise
        else:
            try:
                self.input = self.input.format(memory=int(self.input_file_memory), method=self.method, slash=slash,
                                               basis=self.basis_set, charge=self.charge, cpus=self.cpu_cores,
                                               multiplicity=self.multiplicity, spin=self.spin, xyz=xyz_to_str(self.xyz),
                                               job_type_1=job_type_1, job_type_2=job_type_2, scan=scan_string,
                                               restricted=restricted, fine=fine, shift=self.shift, trsh=self.trsh,
                                               scan_trsh=self.scan_trsh, bath=self.bath_gas, constraint=constraint) \
                    if self.input is not None else None
            except KeyError:
                logger.error('Could not interpret all input file keys in\n{0}'.format(self.input))
                raise
        if not self.testing:
            if not os.path.exists(self.local_path):
                os.makedirs(self.local_path)
            if self.input is not None:
                with open(os.path.join(self.local_path, input_filename[self.software]), 'w') as f:
                    f.write(self.input)
            if self.server != 'local':
                self._upload_input_file()
            else:
                self.initial_time = get_last_modified_time(
                    file_path=os.path.join(self.local_path, submit_filename[servers[self.server]['cluster_soft']]))
                # copy additional input files to local running directory
                for up_file in self.additional_files_to_upload:
                    if up_file['source'] == 'path':
                        source_path = up_file['local']
                        destination_path = os.path.join(self.local_path, up_file['name'])
                        shutil.copyfile(source_path, destination_path)
                    elif up_file['source'] == 'input_files':
                        with open(os.path.join(self.local_path, up_file['name']), 'w') as f:
                            f.write(input_files[up_file['local']])

            if self.checkfile is not None and os.path.isfile(self.checkfile):
                self._upload_check_file(local_check_file_path=self.checkfile)

    def _upload_submit_file(self):
        ssh = SSHClient(self.server)
        ssh.send_command_to_server(command='mkdir -p {0}'.format(self.remote_path))
        remote_file_path = os.path.join(self.remote_path, submit_filename[servers[self.server]['cluster_soft']])
        ssh.upload_file(remote_file_path=remote_file_path, file_string=self.submit)

    def _upload_input_file(self):
        ssh = SSHClient(self.server)
        ssh.send_command_to_server(command='mkdir -p {0}'.format(self.remote_path))
        if self.input is not None:
            remote_file_path = os.path.join(self.remote_path, input_filename[self.software])
            ssh.upload_file(remote_file_path=remote_file_path, file_string=self.input)
        for up_file in self.additional_files_to_upload:
            if up_file['source'] == 'path':
                local_file_path = up_file['local']
            elif up_file['source'] == 'input_files':
                local_file_path = input_files[up_file['local']]
            else:
                raise JobError('Unclear file source for {0}. Should either be "path" of "input_files", '
                               'got: {1}'.format(up_file['name'], up_file['source']))
            ssh.upload_file(remote_file_path=up_file['remote'], local_file_path=local_file_path)
            if up_file['make_x']:
                ssh.send_command_to_server(command='chmod +x {0}'.format(up_file['name']), remote_path=self.remote_path)
        self.initial_time = ssh.get_last_modified_time(
            remote_file_path=os.path.join(self.remote_path, submit_filename[servers[self.server]['cluster_soft']]))

    def _upload_check_file(self, local_check_file_path=None):
        if self.server != 'local':
            ssh = SSHClient(self.server)
            remote_check_file_path = os.path.join(self.remote_path, 'check.chk')
            local_check_file_path = os.path.join(self.local_path, 'check.chk') if remote_check_file_path is None\
                else local_check_file_path
            if os.path.isfile(local_check_file_path) and self.software.lower() == 'gaussian':
                ssh.upload_file(remote_file_path=remote_check_file_path, local_file_path=local_check_file_path)
                logger.debug('uploading checkpoint file for {0}'.format(self.job_name))
        else:
            # running locally, just copy the check file to the job folder
            new_check_file_path = os.path.join(self.local_path, 'check.chk')
            shutil.copyfile(local_check_file_path, new_check_file_path)

    def _download_output_file(self):
        """
        Download ESS output, orbitals check file, and the Gaussian check file, if relevant.
        """
        ssh = SSHClient(self.server)

        # download output file
        remote_file_path = os.path.join(self.remote_path, output_filename[self.software])
        ssh.download_file(remote_file_path=remote_file_path, local_file_path=self.local_path_to_output_file)
        if not os.path.isfile(self.local_path_to_output_file):
            raise JobError('output file for {0} was not downloaded properly'.format(self.job_name))
        self.final_time = ssh.get_last_modified_time(remote_file_path=remote_file_path)

        # download orbitals FChk file
        if self.job_type == 'orbitals':
            remote_file_path = os.path.join(self.remote_path, 'input.FChk')
            ssh.download_file(remote_file_path=remote_file_path, local_file_path=self.local_path_to_orbitals_file)
            if not os.path.isfile(self.local_path_to_orbitals_file):
                logger.warning('Orbitals FChk file for {0} was not downloaded properly '
                               '(this is not the Gaussian formatted check file...)'.format(self.job_name))

        # download Gaussian check file
        if self.software.lower() == 'gaussian':
            remote_check_file_path = os.path.join(self.remote_path, 'check.chk')
            ssh.download_file(remote_file_path=remote_check_file_path, local_file_path=self.local_path_to_check_file)
            if not os.path.isfile(self.local_path_to_check_file):
                logger.warning('Gaussian check file for {0} was not downloaded properly'.format(self.job_name))

        # download Lennard_Jones data file
        if self.software.lower() == 'onedmin':
            remote_lj_file_path = os.path.join(self.remote_path, 'lj.dat')
            ssh.download_file(remote_file_path=remote_lj_file_path, local_file_path=self.local_path_to_lj_file)
            if not os.path.isfile(self.local_path_to_lj_file):
                logger.warning('Lennard-Jones data file for {0} was not downloaded properly'.format(self.job_name))

        # download molpro log file (in addition to the output file)
        if self.software.lower() == 'molpro':
            remote_log_file_path = os.path.join(self.remote_path, 'input.log')
            local_log_file_path = os.path.join(self.local_path, 'output.log')
            ssh.download_file(remote_file_path=remote_log_file_path, local_file_path=local_log_file_path)
            if not os.path.isfile(local_log_file_path):
                logger.warning('Could not download Molpro log file for {0} '
                               '(this is not the output file)'.format(self.job_name))

    def run(self):
        """
        Execute the Job.
        """
        if self.fine:
            logger.info(f'Running job {self.job_name} for {self.species_name} (fine opt)')
        elif self.directed_dihedrals is not None and self.directed_scans is not None:
            dihedrals = ['{0:.2f}'.format(dihedral) for dihedral in self.directed_dihedrals]
            logger.info(f'Running job {self.job_name} for {self.species_name} (pivots: {self.directed_scans}, '
                        f'dihedrals: {dihedrals})')
        elif self.pivots:
            logger.info(f'Running job {self.job_name} for {self.species_name} (pivots: {self.pivots})')
        else:
            logger.info(f'Running job {self.job_name} for {self.species_name}')
        logger.debug('writing submit script...')
        self.write_submit_script()
        logger.debug('writing input file...')
        self.write_input_file()
        if self.server != 'local':
            ssh = SSHClient(self.server)
            logger.debug('submitting job...')
            # submit_job returns job server status and job server id
            try:
                self.job_status[0], self.job_id = ssh.submit_job(remote_path=self.remote_path)
            except IndexError:
                # if the connection broke, the files might not have been uploaded correctly
                self.write_submit_script()
                self.write_input_file()
                self.job_status[0], self.job_id = ssh.submit_job(remote_path=self.remote_path)
        else:
            # running locally
            self.job_status[0], self.job_id = submit_job(path=self.local_path)

    def delete(self):
        """
        Delete a running Job.
        """
        logger.debug('Deleting job {name} for {label}'.format(name=self.job_name, label=self.species_name))
        if self.server != 'local':
            ssh = SSHClient(self.server)
            logger.debug('deleting job on {0}...'.format(self.server))
            ssh.delete_job(self.job_id)
        else:
            logger.debug('deleting job locally...')
            delete_job(job_id=self.job_id)

    def determine_job_status(self):
        """
        Determine the Job's status. Updates self.job_status.

        Raises:
            IOError: If the output file and any additional server information cannot be found.
        """
        if self.job_status[0] == 'errored':
            return
        self.job_status[0] = self._check_job_server_status()
        if self.job_status[0] == 'done':
            try:
                self._check_job_ess_status()  # populates self.job_status[1], and downloads the output file
            except IOError:
                logger.error('Got an IOError when trying to download output file for job {0}.'.format(self.job_name))
                content = self._get_additional_job_info()
                if content:
                    logger.info('Got the following information from the server:')
                    logger.info(content)
                    for line in content.splitlines():
                        # example:
                        # slurmstepd: *** JOB 7752164 CANCELLED AT 2019-03-27T00:30:50 DUE TO TIME LIMIT on node096 ***
                        if 'cancelled' in line.lower() and 'due to time limit' in line.lower():
                            logger.warning('Looks like the job was cancelled on {0} due to time limit. '
                                           'Got: {1}'.format(self.server, line))
                            new_max_job_time = self.max_job_time - 24 if self.max_job_time > 25 else 1
                            logger.warning('Setting max job time to {0} (was {1})'.format(new_max_job_time,
                                                                                          self.max_job_time))
                            self.max_job_time = new_max_job_time
                            self.job_status[1]['status'] = 'errored'
                            self.job_status[1]['keywords'] = ['ServerTimeLimit']
                            self.job_status[1]['error'] = 'Job cancelled by the server since it reached the maximal ' \
                                                          'time limit.'
                            self.job_status[1]['line'] = ''
                raise
        elif self.job_status[0] == 'running':
            self.job_status[1]['status'] = 'running'

    def _get_additional_job_info(self):
        """
        Download the additional information of stdout and stderr from the server.
        """
        lines1, lines2 = list(), list()
        content = ''
        cluster_soft = servers[self.server]['cluster_soft'].lower()
        if cluster_soft in ['oge', 'sge']:
            local_file_path1 = os.path.join(self.local_path, 'out.txt')
            local_file_path2 = os.path.join(self.local_path, 'err.txt')
            if self.server != 'local':
                ssh = SSHClient(self.server)
                remote_file_path = os.path.join(self.remote_path, 'out.txt')
                try:
                    ssh.download_file(remote_file_path=remote_file_path, local_file_path=local_file_path1)
                except (TypeError, IOError) as e:
                    logger.warning('Got the following error when trying to download out.txt for {0}:'.format(
                        self.job_name))
                    logger.warning(e)
                remote_file_path = os.path.join(self.remote_path, 'err.txt')
                try:
                    ssh.download_file(remote_file_path=remote_file_path, local_file_path=local_file_path2)
                except (TypeError, IOError) as e:
                    logger.warning('Got the following error when trying to download err.txt for {0}:'.format(
                        self.job_name))
                    logger.warning(e)
            if os.path.isfile(local_file_path1):
                with open(local_file_path1, 'r') as f:
                    lines1 = f.readlines()
            if os.path.isfile(local_file_path2):
                with open(local_file_path2, 'r') as f:
                    lines2 = f.readlines()
            content += ''.join([line for line in lines1])
            content += '\n'
            content += ''.join([line for line in lines2])
        elif cluster_soft == 'slurm':
            if self.server != 'local':
                ssh = SSHClient(self.server)
                response = ssh.send_command_to_server(command='ls -alF', remote_path=self.remote_path)
            else:
                response = execute_command('ls -alF {0}'.format(self.local_path))
            files = list()
            for line in response[0]:
                files.append(line.split()[-1])
            for file_name in files:
                if 'slurm' in file_name and '.out' in file_name:
                    local_file_path = os.path.join(self.local_path, file_name)
                    if self.server != 'local':
                        remote_file_path = os.path.join(self.remote_path, file_name)
                        try:
                            ssh.download_file(remote_file_path=remote_file_path, local_file_path=local_file_path)
                        except (TypeError, IOError) as e:
                            logger.warning('Got the following error when trying to download {0} for {1}:'.format(
                                file_name, self.job_name))
                            logger.warning(e)
                    if os.path.isfile(local_file_path):
                        with open(local_file_path, 'r') as f:
                            lines1 = f.readlines()
                    content += ''.join([line for line in lines1])
                    content += '\n'
        return content

    def _check_job_server_status(self):
        """
        Possible statuses: `initializing`, `running`, `errored on node xx`, `done`.
        """
        if self.server != 'local':
            ssh = SSHClient(self.server)
            return ssh.check_job_status(self.job_id)
        else:
            return check_job_status(self.job_id)

    def _check_job_ess_status(self):
        """
        Check the status of the job ran by the electronic structure software (ESS).
        Possible statuses: `initializing`, `running`, `errored: {error type / message}`, `unconverged`, `done`.
        """
        if self.server != 'local':
            if os.path.exists(self.local_path_to_output_file):
                os.remove(self.local_path_to_output_file)
            if os.path.exists(self.local_path_to_orbitals_file):
                os.remove(self.local_path_to_orbitals_file)
            if os.path.exists(self.local_path_to_check_file):
                os.remove(self.local_path_to_check_file)
            self._download_output_file()  # also downloads the Gaussian check file and orbital file if exist
        else:
            # If running locally, just rename the output file to "output.out" for consistency between software
            if self.final_time is None:
                self.final_time = get_last_modified_time(
                    file_path=os.path.join(self.local_path, output_filename[self.software]))
            rename_output(local_file_path=self.local_path_to_output_file, software=self.software)
        self.determine_run_time()
        status, keywords, error, line = determine_ess_status(output_path=self.local_path_to_output_file,
                                                             species_label=self.species_name, job_type=self.job_type,
                                                             software=self.software)
        self.job_status[1]['status'] = status
        self.job_status[1]['keywords'] = keywords
        self.job_status[1]['error'] = error
        self.job_status[1]['line'] = line.rstrip()

    def troubleshoot_server(self):
        """
        Troubleshoot server errors.
        """
        node, run_job = trsh_job_on_server(server=self.server, job_name=self.job_name, job_id=self.job_id,
                                           job_server_status=self.job_status[0], remote_path=self.remote_path,
                                           server_nodes=self.server_nodes)
        if node is not None:
            self.server_nodes.append(node)
        if run_job:
            # resubmit job
            self.run()

    def determine_run_time(self):
        """
        Determine the run time. Update self.run_time and round to seconds.
        """
        if self.initial_time is not None and self.final_time is not None:
            time_delta = self.final_time - self.initial_time
            remainder = time_delta.microseconds > 5e5
            self.run_time = datetime.timedelta(seconds=time_delta.seconds + remainder)
        else:
            self.run_time = None

    def deduce_software(self):
        """
        Deduce the software to be used based on heuristics.
        """
        esss = self.ess_settings.keys()
        if self.job_type == 'onedmin':
            if 'onedmin' not in esss:
                raise JobError('Could not find the OneDMin software to compute Lennard-Jones parameters.\n'
                               'ess_settings is:\n{0}'.format(self.ess_settings))
            self.software = 'onedmin'
            if self.bath_gas is None:
                logger.info('Setting bath gas for Lennard-Jones calculation to N2 for species {0}'.format(
                    self.species_name))
                self.bath_gas = 'N2'
            elif self.bath_gas not in ['He', 'Ne', 'Ar', 'Kr', 'H2', 'N2', 'O2']:
                raise JobError('Bath gas for OneDMin should be one of the following:\n'
                               'He, Ne, Ar, Kr, H2, N2, O2.\nGot: {0}'.format(self.bath_gas))
        elif self.job_type == 'gromacs':
            if 'gromacs' not in esss:
                raise JobError('Could not find the Gromacs software to run the MD job {0}.\n'
                               'ess_settings is:\n{1}'.format(self.method, self.ess_settings))
            self.software = 'gromacs'
        elif self.job_type == 'orbitals':
            # currently we only have a script to print orbitals on QChem,
            # could/should definitely be elaborated to additional ESS
            if 'qchem' not in esss:
                logger.debug('Could not find the QChem software to compute molecular orbitals.\n'
                             'ess_settings is:\n{0}'.format(self.ess_settings))
                self.software = None
            else:
                self.software = 'qchem'
        elif self.job_type == 'composite':
            if 'gaussian' not in esss:
                raise JobError('Could not find the Gaussian software to run the composite method {0}.\n'
                               'ess_settings is:\n{1}'.format(self.method, self.ess_settings))
            self.software = 'gaussian'
        elif self.job_type == 'ff_param_fit':
            if 'gaussian' not in esss:
                raise JobError('Could not find Gaussian to fit force field parameters.\n'
                               'ess_settings is:\n{0}'.format(self.ess_settings))
            self.software = 'gaussian'
        else:
            # First check the levels_ess dictionary from settings.py:
            for ess, phrase_list in levels_ess.items():
                for phrase in phrase_list:
                    if phrase in self.level_of_theory:
                        self.software = ess.lower()
            if self.software is None:
                if self.job_type in ['conformer', 'opt', 'freq', 'optfreq', 'sp',
                                     'directed_scan']:
                    if self.method == 'hf':
                        if 'gaussian' in esss:
                            self.software = 'gaussian'
                        elif 'qchem' in esss:
                            self.software = 'qchem'
                        elif 'molpro' in esss:
                            self.software = 'molpro'
                    elif 'b2' in self.method or 'dsd' in self.method or 'pw2' in self.method:
                        # this is a double-hybrid (MP2) DFT method, use Gaussian
                        if 'gaussian' not in esss:
                            raise JobError('Could not find the Gaussian software to run the double-hybrid method {0}.\n'
                                           'ess_settings is:\n{1}'.format(self.method, self.ess_settings))
                        self.software = 'gaussian'
                    elif 'ccs' in self.method or 'cis' in self.method:
                        if 'molpro' in esss:
                            self.software = 'molpro'
                        elif 'gaussian' in esss:
                            self.software = 'gaussian'
                        elif 'qchem' in esss:
                            self.software = 'qchem'
                    elif 'b3lyp' in self.method:
                        if 'gaussian' in esss:
                            self.software = 'gaussian'
                        elif 'qchem' in esss:
                            self.software = 'qchem'
                        elif 'molpro' in esss:
                            self.software = 'molpro'
                    elif 'wb97xd' in self.method:
                        if 'gaussian' not in esss:
                            raise JobError('Could not find the Gaussian software to run {0}/{1}'.format(
                                self.method, self.basis_set))
                        self.software = 'gaussian'
                    elif 'wb97x-d3' in self.method or 'wb97m' in self.method:
                        if 'qchem' not in esss:
                            raise JobError('Could not find the QChem software to run {0}/{1}'.format(
                                self.method, self.basis_set))
                        self.software = 'qchem'
                    elif 'b97' in self.method or 'def2' in self.basis_set:
                        if 'gaussian' in esss:
                            self.software = 'gaussian'
                        elif 'qchem' in esss:
                            self.software = 'qchem'
                    elif 'm062x' in self.method:  # without dash
                        if 'gaussian' not in esss:
                            raise JobError('Could not find the Gaussian software to run {0}/{1}'.format(
                                self.method, self.basis_set))
                        self.software = 'gaussian'
                    elif 'm06-2x' in self.method:  # with dash
                        if 'qchem' not in esss:
                            raise JobError('Could not find the QChem software to run {0}/{1}'.format(
                                self.method, self.basis_set))
                        self.software = 'qchem'
                elif self.job_type == 'scan':
                    if 'wb97xd' in self.method:
                        if 'gaussian' not in esss:
                            raise JobError('Could not find the Gaussian software to run {0}/{1}'.format(
                                self.method, self.basis_set))
                        self.software = 'gaussian'
                    elif 'wb97x-d3' in self.method:
                        if 'qchem' not in esss:
                            raise JobError('Could not find the QChem software to run {0}/{1}'.format(
                                self.method, self.basis_set))
                        self.software = 'qchem'
                    elif 'b3lyp' in self.method:
                        if 'gaussian' in esss:
                            self.software = 'gaussian'
                        elif 'qchem' in esss:
                            self.software = 'qchem'
                    elif 'b97' in self.method or 'def2' in self.basis_set:
                        if 'gaussian' in esss:
                            self.software = 'gaussian'
                        elif 'qchem' in esss:
                            self.software = 'qchem'
                    elif 'm06-2x' in self.method:  # with dash
                        if 'qchem' not in esss:
                            raise JobError('Could not find the QChem software to run {0}/{1}'.format(
                                self.method, self.basis_set))
                        self.software = 'qchem'
                    elif 'm062x' in self.method:  # without dash
                        if 'gaussian' not in esss:
                            raise JobError('Could not find the Gaussian software to run {0}/{1}'.format(
                                self.method, self.basis_set))
                        self.software = 'gaussian'
                    elif 'pv' in self.basis_set:
                        if 'molpro' in esss:
                            self.software = 'molpro'
                        elif 'gaussian' in esss:
                            self.software = 'gaussian'
                        elif 'qchem' in esss:
                            self.software = 'qchem'
                elif self.job_type in ['gsm', 'irc']:
                    if 'gaussian' not in esss:
                        raise JobError('Could not find the Gaussian software to run {0}'.format(self.job_type))
                    self.software = 'gaussian'
            if self.software is None:
                # if still no software was determined, just try by order, if exists
                logger.error('job_num: {0}'.format(self.job_num))
                logger.error('ess_trsh_methods: {0}'.format(self.ess_trsh_methods))
                logger.error('trsh: {0}'.format(self.trsh))
                logger.error('job_type: {0}'.format(self.job_type))
                logger.error('job_name: {0}'.format(self.job_name))
                logger.error('level_of_theory: {0}'.format(self.level_of_theory))
                logger.error('software: {0}'.format(self.software))
                logger.error('method: {0}'.format(self.method))
                logger.error('basis_set: {0}'.format(self.basis_set))
                logger.error('Could not determine software for job {0}'.format(self.job_name))
                if 'gaussian' in esss:
                    logger.error('Setting it to Gaussian')
                    self.software = 'gaussian'
                elif 'orca' in esss:
                    logger.error('Setting it to Orca')
                    self.software = 'orca'
                elif 'qchem' in esss:
                    logger.error('Setting it to QChem')
                    self.software = 'qchem'
                elif 'molpro' in esss:
                    logger.error('Setting it to Molpro')
                    self.software = 'molpro'

    def set_cpu_and_mem(self):
        """
        Set the amount of cpus and memory based on ESS and cluster software.
        """
        self.cpu_cores = 8 if self.cpu_cores is None else servers[self.server].get('cpus', 8)  # set to 8 by default

        max_mem = servers[self.server].get('memory', None)  # max memory per node in GB
        if max_mem is not None and self.total_job_memory_gb > max_mem * 0.9:
            logger.warning(f'The memory for job {self.job_name} using {self.software} ({self.total_job_memory_gb} GB) '
                           f'exceeds 90% of the the maximum node memory on {self.server}. '
                           f'Setting it to 90% * {max_mem} GB.')
            self.total_job_memory_gb = 0.9 * max_mem
            total_submit_script_memory = self.total_job_memory_gb * 1024 * 1.05  # MB
        else:
            total_submit_script_memory = self.total_job_memory_gb * 1024 * 1.1  # MB

        # determine amount of memory in submit script based on cluster job scheduling system
        cluster_software = servers[self.server].get('cluster_soft').lower()
        if cluster_software in ['oge', 'sge']:
            # In SGE, `-l h_vmem=5000M` specify the amount of maximum memory required per cpu (all cores) to be 5000 MB.
            self.submit_script_memory = math.ceil(total_submit_script_memory)  # MB
        elif cluster_software in ['slurm']:
            # In Slurm, `#SBATCH --mem-per-cpu={2000}` specify the amount of memory required per cpu core to be 2000 MB.
            self.submit_script_memory = math.ceil(total_submit_script_memory / self.cpu_cores)  # MB

        # determine amount of memory in job input file based on ESS
        if self.software.lower() in ['molpro', 'terachem']:
            # Molpro's and TeraChem's memory is per cpu core and in MW (mega word; 1 MW ~= 8 MB; 1 GB = 128 MW)
            self.input_file_memory = math.ceil(self.total_job_memory_gb * 128 / self.cpu_cores)
        elif self.software.lower() in ['gaussian']:
            # Gaussian's memory is in MB, total for all cpu cores
            self.input_file_memory = math.ceil(self.total_job_memory_gb * 1024)
        elif self.software.lower() in ['orca']:
            # Orca's memory is per cpu core and in MB
            self.input_file_memory = math.ceil(self.total_job_memory_gb * 1024 / self.cpu_cores)
        elif self.software.lower() in ['qchem', 'gromacs']:
            # QChem manages its memory automatically, for now ARC will not intervene
            # see http://www.q-chem.com/qchem-website/manual/qchem44_manual/CCparallel.html
            # Also not managing memory for Gromacs
            self.input_file_memory = math.ceil(self.total_job_memory_gb)

    def set_file_paths(self):
        """
        Set local and remote job file paths.
        """
        conformer_folder = '' if self.conformer < 0 else os.path.join('conformers', str(self.conformer))
        folder_name = 'TSs' if self.is_ts else 'Species'
        self.local_path = os.path.join(self.project_directory, 'calcs', folder_name,
                                       self.species_name, conformer_folder, self.job_name)
        self.local_path_to_output_file = os.path.join(self.local_path, 'output.out')
        self.local_path_to_orbitals_file = os.path.join(self.local_path, 'orbitals.fchk')
        self.local_path_to_lj_file = os.path.join(self.local_path, 'lj.dat')
        self.local_path_to_check_file = os.path.join(self.local_path, 'check.chk')

        # parentheses don't play well in folder names:
        species_name_for_remote_path = self.species_name.replace('(', '_').replace(')', '_')
        self.remote_path = os.path.join('runs', 'ARC_Projects', self.project,
                                        species_name_for_remote_path, conformer_folder, self.job_name)

        self.additional_files_to_upload = list()
        # self.additional_files_to_upload is a list of dictionaries, each with the following keys:
        # 'name', 'source', 'local', and 'remote'.
        # If 'source' = 'path', then the value in 'local' is treated as a file path.
        # If 'source' = 'input_files', then the value in 'local' will be taken from the respective entry in inputs.py
        # If 'make_x' is True, the file will be made executable.
        if self.job_type == 'onedmin':
            if self.testing and not os.path.isdir(self.local_path):
                os.makedirs(self.local_path)
            with open(os.path.join(self.local_path, 'geo.xyz'), 'w') as f:
                f.write(xyz_to_str(self.xyz))
            self.additional_files_to_upload.append({'name': 'geo', 'source': 'path', 'make_x': False,
                                                    'local': os.path.join(self.local_path, 'geo.xyz'),
                                                    'remote': os.path.join(self.remote_path, 'geo.xyz')})
            # make the m.x file executable
            self.additional_files_to_upload.append({'name': 'm.x', 'source': 'input_files', 'make_x': True,
                                                    'local': 'onedmin.molpro.x',
                                                    'remote': os.path.join(self.remote_path, 'm.x')})
            self.additional_files_to_upload.append({'name': 'qc.mol', 'source': 'input_files', 'make_x': False,
                                                    'local': 'onedmin.qc.mol',
                                                    'remote': os.path.join(self.remote_path, 'qc.mol')})
        if self.job_type == 'gromacs':
            self.additional_files_to_upload.append({'name': 'gaussian.out', 'source': 'path', 'make_x': False,
                                                    'local': os.path.join(self.project_directory, 'calcs', 'Species',
                                                                          self.species_name, 'ff_param_fit',
                                                                          'gaussian.out'),
                                                    'remote': os.path.join(self.remote_path, 'gaussian.out')})
            self.additional_files_to_upload.append({'name': 'coords.yml', 'source': 'path', 'make_x': False,
                                                    'local': self.conformers,
                                                    'remote': os.path.join(self.remote_path, 'coords.yml')})
            self.additional_files_to_upload.append({'name': 'acpype.py', 'source': 'path', 'make_x': False,
                                                    'local': os.path.join(arc_path, 'arc', 'scripts', 'conformers',
                                                                          'acpype.py'),
                                                    'remote': os.path.join(self.remote_path, 'acpype.py')})
            self.additional_files_to_upload.append({'name': 'mdconf.py', 'source': 'path', 'make_x': False,
                                                    'local': os.path.join(arc_path, 'arc', 'scripts', 'conformers',
                                                                          'mdconf.py'),
                                                    'remote': os.path.join(self.remote_path, 'mdconf.py')})
            self.additional_files_to_upload.append({'name': 'M00.tleap', 'source': 'path', 'make_x': False,
                                                    'local': os.path.join(arc_path, 'arc', 'scripts', 'conformers',
                                                                          'M00.tleap'),
                                                    'remote': os.path.join(self.remote_path, 'M00.tleap')})
            self.additional_files_to_upload.append({'name': 'mdp.mdp', 'source': 'path', 'make_x': False,
                                                    'local': os.path.join(arc_path, 'arc', 'scripts', 'conformers',
                                                                          'mdp.mdp'),
                                                    'remote': os.path.join(self.remote_path, 'mdp.mdp')})<|MERGE_RESOLUTION|>--- conflicted
+++ resolved
@@ -769,31 +769,17 @@
                 raise JobError(f'A scan job must either get a `scan` or a `directed_scans` argument.\n'
                                f'Got neither for job {self.job_name} of {self.species_name}.')
             if self.software == 'gaussian':
-<<<<<<< HEAD
-                if self.is_ts:
-                    job_type_1 = 'opt=(ts, modredundant, calcfc, noeigentest, maxStep=5) scf=(tight, direct) ' \
-                                 'integral=(grid=ultrafine, Acc2E=12)'
-                else:
-                    job_type_1 = 'opt=(modredundant) ' \
-                                 'integral=(grid=ultrafine, Acc2E=12)'
-=======
+
                 ts = 'ts, ' if self.is_ts else ''
                 job_type_1 = f'opt=({ts}modredundant, calcfc, noeigentest, maxStep=5) scf=(tight, direct) ' \
                              f'integral=(grid=ultrafine, Acc2E=12)'
->>>>>>> fcbb22fb
                 if self.checkfile is not None:
                     job_type_1 += ' guess=read'
                 else:
                     job_type_1 += ' guess=mix'
-<<<<<<< HEAD
                 scan_string = 'D {scan} S {steps} {increment:.1f}'.format(scan=scan,
                                                                           steps=str(int(360 / abs(self.scan_res))),
                                                                           increment=float(self.scan_res))
-=======
-                scan_string = ''
-                for scan in scans:
-                    scan_string += f'D {scan} S {int(360 / self.scan_res)} {self.scan_res:.1f}\n'
->>>>>>> fcbb22fb
             elif self.software == 'qchem':
                 if self.is_ts:
                     job_type_1 = 'ts'
